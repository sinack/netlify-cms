import React from 'react';
import PropTypes from 'prop-types';
import ImmutablePropTypes from 'react-immutable-proptypes';
import { css } from '@emotion/core';
import styled from '@emotion/styled';
import { translate } from 'react-polyglot';
import { Map } from 'immutable';
import { Link } from 'react-router-dom';
import {
  Icon,
  Dropdown,
  DropdownItem,
  StyledDropdownButton,
  colorsRaw,
  colors,
  components,
  buttons,
  zIndex,
} from 'netlify-cms-ui-legacy';
import { Button, ButtonGroup } from 'netlify-cms-ui-default';
import { status } from 'Constants/publishModes';
import SettingsDropdown from 'UI/SettingsDropdown';

const styles = {
  noOverflow: css`
    overflow: hidden;
    white-space: nowrap;
    text-overflow: ellipsis;
  `,
  buttonMargin: css`
    margin: 0 10px;
  `,
  toolbarSection: css`
    height: 100%;
    display: flex;
    align-items: center;
    border: 0 solid ${colors.textFieldBorder};
  `,
  publishedButton: css`
    background-color: ${colorsRaw.tealLight};
    color: ${colorsRaw.teal};
  `,
};

const DropdownButton = styled(StyledDropdownButton)`
  ${styles.noOverflow}
  @media (max-width: 1200px) {
    padding-left: 10px;
  }
`;

const ToolbarContainer = styled.div`
  box-shadow: 0 2px 6px 0 rgba(68, 74, 87, 0.05), 0 1px 3px 0 rgba(68, 74, 87, 0.1),
    0 2px 54px rgba(0, 0, 0, 0.1);
  width: 100%;
  min-width: 800px;
<<<<<<< HEAD
  z-index: 300;
  color: ${({ theme }) => theme.color.mediumEmphasis};
  background-color: ${({ theme }) => theme.color.surface};
=======
  z-index: ${zIndex.zIndex300};
  background-color: #fff;
>>>>>>> 5a0da560
  height: 66px;
  display: flex;
  justify-content: space-between;
`;

const ToolbarSectionMain = styled.div`
  ${styles.toolbarSection};
  flex: 10;
  display: flex;
  justify-content: space-between;
  padding: 0 10px;
`;

const ToolbarSubSectionFirst = styled.div`
  display: flex;
  align-items: center;
`;

const ToolbarSubSectionLast = styled(ToolbarSubSectionFirst)`
  justify-content: flex-end;
`;

const ToolbarSectionBackLink = styled(Link)`
  ${styles.toolbarSection};
  border-right-width: 1px;
  font-weight: normal;
  padding: 0 20px;

  &:hover,
  &:focus {
    background-color: #f1f2f4;
  }
`;

const ToolbarSectionMeta = styled.div`
  ${styles.toolbarSection};
  border-left-width: 1px;
  padding: 0 7px;
`;

const ToolbarDropdown = styled(Dropdown)`
  ${styles.buttonMargin};

  ${Icon} {
    color: ${colorsRaw.teal};
  }
`;

const BackArrow = styled.div`
  color: ${colors.textLead};
  font-size: 21px;
  font-weight: 600;
  margin-right: 16px;
`;

const BackCollection = styled.div`
  color: ${colors.textLead};
  font-size: 14px;
`;

const BackStatus = styled.div`
  margin-top: 6px;
`;

const BackStatusUnchanged = styled(BackStatus)`
  ${components.textBadgeSuccess};

  &::after {
    height: 12px;
    width: 15.5px;
    color: ${colors.successText};
    margin-left: 5px;

    position: relative;
    top: 1px;

    content: url("data:image/svg+xml; utf8, <svg xmlns='http://www.w3.org/2000/svg' width='15' height='11'><path fill='#005614' fill-rule='nonzero' d='M4.016 11l-.648-.946a6.202 6.202 0 0 0-.157-.22 9.526 9.526 0 0 1-.096-.133l-.511-.7a7.413 7.413 0 0 0-.162-.214l-.102-.134-.265-.346a26.903 26.903 0 0 0-.543-.687l-.11-.136c-.143-.179-.291-.363-.442-.54l-.278-.332a8.854 8.854 0 0 0-.192-.225L.417 6.28l-.283-.324L0 5.805l1.376-1.602c.04.027.186.132.186.132l.377.272.129.095c.08.058.16.115.237.175l.37.28c.192.142.382.292.565.436l.162.126c.27.21.503.398.714.574l.477.393c.078.064.156.127.23.194l.433.375.171-.205A50.865 50.865 0 0 1 8.18 4.023a35.163 35.163 0 0 1 2.382-2.213c.207-.174.42-.349.635-.518l.328-.255.333-.245c.072-.055.146-.107.221-.159l.117-.083c.11-.077.225-.155.341-.23.163-.11.334-.217.503-.32l1.158 1.74a11.908 11.908 0 0 0-.64.55l-.065.06c-.07.062-.139.125-.207.192l-.258.249-.26.265c-.173.176-.345.357-.512.539a32.626 32.626 0 0 0-1.915 2.313 52.115 52.115 0 0 0-2.572 3.746l-.392.642-.19.322-.233.382H4.016z'/></svg>");
  }
`;

const BackStatusChanged = styled(BackStatus)`
  ${components.textBadgeDanger};
`;

const ToolbarButton = styled.button`
  ${buttons.button};
  ${buttons.default};
  ${styles.buttonMargin};
  ${styles.noOverflow};
  display: block;

  @media (max-width: 1200px) {
    padding: 0 10px;
  }
`;

const PublishedToolbarButton = styled(DropdownButton)`
  ${styles.publishedButton}
`;

const PublishedButton = styled(ToolbarButton)`
  ${styles.publishedButton}
`;

const PublishButton = styled(DropdownButton)`
  background-color: ${colorsRaw.teal};
`;

const StatusButton = styled(DropdownButton)`
  background-color: ${colorsRaw.tealLight};
  color: ${colorsRaw.teal};
`;

const PreviewButtonContainer = styled.div`
  margin-right: 12px;
  color: ${colorsRaw.blue};
  display: flex;
  align-items: center;

  a,
  ${Icon} {
    color: ${colorsRaw.blue};
  }

  ${Icon} {
    position: relative;
    top: 1px;
  }
`;

const RefreshPreviewButton = styled.button`
  background: none;
  border: 0;
  cursor: pointer;
  color: ${colorsRaw.blue};

  span {
    margin-right: 6px;
  }
`;

const PreviewLink = RefreshPreviewButton.withComponent('a');

const StatusDropdownItem = styled(DropdownItem)`
  ${Icon} {
    color: ${colors.infoText};
  }
`;

class EditorToolbar extends React.Component {
  static propTypes = {
    isPersisting: PropTypes.bool,
    isPublishing: PropTypes.bool,
    isUpdatingStatus: PropTypes.bool,
    isDeleting: PropTypes.bool,
    onPersist: PropTypes.func.isRequired,
    onPersistAndNew: PropTypes.func.isRequired,
    onPersistAndDuplicate: PropTypes.func.isRequired,
    showDelete: PropTypes.bool.isRequired,
    onDelete: PropTypes.func.isRequired,
    onDeleteUnpublishedChanges: PropTypes.func.isRequired,
    onChangeStatus: PropTypes.func.isRequired,
    onPublish: PropTypes.func.isRequired,
    unPublish: PropTypes.func.isRequired,
    onDuplicate: PropTypes.func.isRequired,
    onPublishAndNew: PropTypes.func.isRequired,
    onPublishAndDuplicate: PropTypes.func.isRequired,
    user: ImmutablePropTypes.map.isRequired,
    hasChanged: PropTypes.bool,
    displayUrl: PropTypes.string,
    collection: ImmutablePropTypes.map.isRequired,
    hasWorkflow: PropTypes.bool,
    useOpenAuthoring: PropTypes.bool,
    hasUnpublishedChanges: PropTypes.bool,
    isNewEntry: PropTypes.bool,
    isModification: PropTypes.bool,
    currentStatus: PropTypes.string,
    onLogoutClick: PropTypes.func.isRequired,
    deployPreview: ImmutablePropTypes.map,
    loadDeployPreview: PropTypes.func.isRequired,
    t: PropTypes.func.isRequired,
  };

  componentDidMount() {
    const { isNewEntry, loadDeployPreview } = this.props;
    if (!isNewEntry) {
      loadDeployPreview({ maxAttempts: 3 });
    }
  }

  componentDidUpdate(prevProps) {
    const { isNewEntry, isPersisting, loadDeployPreview } = this.props;
    if (!isNewEntry && prevProps.isPersisting && !isPersisting) {
      loadDeployPreview({ maxAttempts: 3 });
    }
  }

  renderSimpleSaveControls = () => {
    const { showDelete, onDelete, t } = this.props;
    return (
      <div>
        {showDelete ? (
          <Button type="danger" onClick={onDelete}>
            {t('editor.editorToolbar.deleteEntry')}
          </Button>
        ) : null}
      </div>
    );
  };

  renderDeployPreviewControls = label => {
    const { deployPreview = Map(), loadDeployPreview, t } = this.props;
    const url = deployPreview.get('url');
    const status = deployPreview.get('status');

    if (!status) {
      return;
    }

    const isFetching = deployPreview.get('isFetching');
    const deployPreviewReady = status === 'SUCCESS' && !isFetching;
    return (
      <PreviewButtonContainer>
        {deployPreviewReady ? (
          <PreviewLink rel="noopener noreferrer" target="_blank" href={url}>
            <span>{label}</span>
            <Icon type="new-tab" size="xsmall" />
          </PreviewLink>
        ) : (
          <RefreshPreviewButton onClick={loadDeployPreview}>
            <span>{t('editor.editorToolbar.deployPreviewPendingButtonLabel')}</span>
            <Icon type="refresh" size="xsmall" />
          </RefreshPreviewButton>
        )}
      </PreviewButtonContainer>
    );
  };

  renderWorkflowStatusControls = () => {
    const { isUpdatingStatus, onChangeStatus, currentStatus, t, useOpenAuthoring } = this.props;
    return (
      <ToolbarDropdown
        dropdownTopOverlap="40px"
        dropdownWidth="120px"
        renderButton={() => (
          <StatusButton>
            {isUpdatingStatus
              ? t('editor.editorToolbar.updating')
              : t('editor.editorToolbar.setStatus')}
          </StatusButton>
        )}
      >
        <StatusDropdownItem
          label={t('editor.editorToolbar.draft')}
          onClick={() => onChangeStatus('DRAFT')}
          icon={currentStatus === status.get('DRAFT') ? 'check' : null}
        />
        <StatusDropdownItem
          label={t('editor.editorToolbar.inReview')}
          onClick={() => onChangeStatus('PENDING_REVIEW')}
          icon={currentStatus === status.get('PENDING_REVIEW') ? 'check' : null}
        />
        {useOpenAuthoring ? (
          ''
        ) : (
          <StatusDropdownItem
            label={t('editor.editorToolbar.ready')}
            onClick={() => onChangeStatus('PENDING_PUBLISH')}
            icon={currentStatus === status.get('PENDING_PUBLISH') ? 'check' : null}
          />
        )}
      </ToolbarDropdown>
    );
  };

  renderNewEntryWorkflowPublishControls = ({ canCreate, canPublish }) => {
    const { isPublishing, onPublish, onPublishAndNew, onPublishAndDuplicate, t } = this.props;

    return canPublish ? (
      <ToolbarDropdown
        dropdownTopOverlap="40px"
        dropdownWidth="150px"
        renderButton={() => (
          <PublishButton>
            {isPublishing
              ? t('editor.editorToolbar.publishing')
              : t('editor.editorToolbar.publish')}
          </PublishButton>
        )}
      >
        <DropdownItem
          label={t('editor.editorToolbar.publishNow')}
          icon="arrow"
          iconDirection="right"
          onClick={onPublish}
        />
        {canCreate ? (
          <>
            <DropdownItem
              label={t('editor.editorToolbar.publishAndCreateNew')}
              icon="add"
              onClick={onPublishAndNew}
            />
            <DropdownItem
              label={t('editor.editorToolbar.publishAndDuplicate')}
              icon="add"
              onClick={onPublishAndDuplicate}
            />
          </>
        ) : null}
      </ToolbarDropdown>
    ) : (
      ''
    );
  };

  renderExistingEntryWorkflowPublishControls = ({ canCreate, canPublish }) => {
    const { unPublish, onDuplicate, isPersisting, t } = this.props;

    return canPublish || canCreate ? (
      <ToolbarDropdown
        dropdownTopOverlap="40px"
        dropdownWidth="150px"
        renderButton={() => (
          <PublishedToolbarButton>
            {isPersisting
              ? t('editor.editorToolbar.unpublishing')
              : t('editor.editorToolbar.published')}
          </PublishedToolbarButton>
        )}
      >
        {canPublish && (
          <DropdownItem
            label={t('editor.editorToolbar.unpublish')}
            icon="arrow"
            iconDirection="right"
            onClick={unPublish}
          />
        )}
        {canCreate && (
          <DropdownItem
            label={t('editor.editorToolbar.duplicate')}
            icon="add"
            onClick={onDuplicate}
          />
        )}
      </ToolbarDropdown>
    ) : (
      ''
    );
  };

  renderExistingEntrySimplePublishControls = ({ canCreate }) => {
    const { onDuplicate, t } = this.props;
    return canCreate ? (
      <ToolbarDropdown
        dropdownTopOverlap="40px"
        dropdownWidth="150px"
        renderButton={() => (
          <PublishedToolbarButton>{t('editor.editorToolbar.published')}</PublishedToolbarButton>
        )}
      >
        {
          <DropdownItem
            label={t('editor.editorToolbar.duplicate')}
            icon="add"
            onClick={onDuplicate}
          />
        }
      </ToolbarDropdown>
    ) : (
      <PublishedButton>{t('editor.editorToolbar.published')}</PublishedButton>
    );
  };

  renderNewEntrySimplePublishControls = ({ canCreate }) => {
    const { onPersist, onPersistAndNew, onPersistAndDuplicate, isPersisting, t } = this.props;

    return (
      <div>
        <ToolbarDropdown
          dropdownTopOverlap="40px"
          dropdownWidth="150px"
          renderButton={() => (
            <PublishButton>
              {isPersisting
                ? t('editor.editorToolbar.publishing')
                : t('editor.editorToolbar.publish')}
            </PublishButton>
          )}
        >
          <DropdownItem
            label={t('editor.editorToolbar.publishNow')}
            icon="arrow"
            iconDirection="right"
            onClick={onPersist}
          />
          {canCreate ? (
            <>
              <DropdownItem
                label={t('editor.editorToolbar.publishAndCreateNew')}
                icon="add"
                onClick={onPersistAndNew}
              />
              <DropdownItem
                label={t('editor.editorToolbar.publishAndDuplicate')}
                icon="add"
                onClick={onPersistAndDuplicate}
              />
            </>
          ) : null}
        </ToolbarDropdown>
      </div>
    );
  };

  renderSimplePublishControls = () => {
    const { collection, hasChanged, isNewEntry, t } = this.props;

    const canCreate = collection.get('create');
    if (!isNewEntry && !hasChanged) {
      return (
        <>
          {this.renderDeployPreviewControls(t('editor.editorToolbar.deployButtonLabel'))}
          {this.renderExistingEntrySimplePublishControls({ canCreate })}
        </>
      );
    }
    return this.renderNewEntrySimplePublishControls({ canCreate });
  };

  renderWorkflowSaveControls = () => {
    const {
      onPersist,
      onDelete,
      onDeleteUnpublishedChanges,
      showDelete,
      hasChanged,
      hasUnpublishedChanges,
      isPersisting,
      isDeleting,
      isNewEntry,
      isModification,
      t,
    } = this.props;

    const deleteLabel =
      (hasUnpublishedChanges &&
        isModification &&
        t('editor.editorToolbar.deleteUnpublishedChanges')) ||
      (hasUnpublishedChanges &&
        (isNewEntry || !isModification) &&
        t('editor.editorToolbar.deleteUnpublishedEntry')) ||
      (!hasUnpublishedChanges && !isModification && t('editor.editorToolbar.deletePublishedEntry'));

    return (
      <ButtonGroup>
        <Button type="success" key="save-button" onClick={() => hasChanged && onPersist()}>
          {isPersisting ? t('editor.editorToolbar.saving') : t('editor.editorToolbar.save')}
        </Button>
        {!showDelete && !hasUnpublishedChanges && !isModification ? null : (
          <Button
            type="danger"
            key="delete-button"
            onClick={hasUnpublishedChanges ? onDeleteUnpublishedChanges : onDelete}
          >
            {isDeleting ? t('editor.editorToolbar.deleting') : deleteLabel}
          </Button>
        )}
      </ButtonGroup>
    );
  };

  renderWorkflowPublishControls = () => {
    const { collection, currentStatus, isNewEntry, useOpenAuthoring, t } = this.props;

    const canCreate = collection.get('create');
    const canPublish = collection.get('publish') && !useOpenAuthoring;

    if (currentStatus) {
      return (
        <>
          {this.renderDeployPreviewControls(t('editor.editorToolbar.deployPreviewButtonLabel'))}
          {this.renderWorkflowStatusControls()}
          {this.renderNewEntryWorkflowPublishControls({ canCreate, canPublish })}
        </>
      );
    }

    /**
     * Publish control for published workflow entry.
     */
    if (!isNewEntry) {
      return (
        <>
          {this.renderDeployPreviewControls(t('editor.editorToolbar.deployButtonLabel'))}
          {this.renderExistingEntryWorkflowPublishControls({ canCreate, canPublish })}
        </>
      );
    }
  };

  render() {
    const { user, hasChanged, displayUrl, collection, hasWorkflow, onLogoutClick, t } = this.props;

    return (
      <ToolbarContainer>
        <ToolbarSectionBackLink to={`/collections/${collection.get('name')}`}>
          <BackArrow>←</BackArrow>
          <div>
            <BackCollection>
              {t('editor.editorToolbar.backCollection', {
                collectionLabel: collection.get('label'),
              })}
            </BackCollection>
            {hasChanged ? (
              <BackStatusChanged>{t('editor.editorToolbar.unsavedChanges')}</BackStatusChanged>
            ) : (
              <BackStatusUnchanged>{t('editor.editorToolbar.changesSaved')}</BackStatusUnchanged>
            )}
          </div>
        </ToolbarSectionBackLink>
        <ToolbarSectionMain>
          <ToolbarSubSectionFirst>
            {hasWorkflow ? this.renderWorkflowSaveControls() : this.renderSimpleSaveControls()}
          </ToolbarSubSectionFirst>
          <ToolbarSubSectionLast>
            {hasWorkflow
              ? this.renderWorkflowPublishControls()
              : this.renderSimplePublishControls()}
          </ToolbarSubSectionLast>
        </ToolbarSectionMain>
        <ToolbarSectionMeta>
          <SettingsDropdown
            displayUrl={displayUrl}
            imageUrl={user.get('avatar_url')}
            onLogoutClick={onLogoutClick}
          />
        </ToolbarSectionMeta>
      </ToolbarContainer>
    );
  }
}

export default translate()(EditorToolbar);<|MERGE_RESOLUTION|>--- conflicted
+++ resolved
@@ -15,7 +15,6 @@
   colors,
   components,
   buttons,
-  zIndex,
 } from 'netlify-cms-ui-legacy';
 import { Button, ButtonGroup } from 'netlify-cms-ui-default';
 import { status } from 'Constants/publishModes';
@@ -54,14 +53,9 @@
     0 2px 54px rgba(0, 0, 0, 0.1);
   width: 100%;
   min-width: 800px;
-<<<<<<< HEAD
   z-index: 300;
   color: ${({ theme }) => theme.color.mediumEmphasis};
   background-color: ${({ theme }) => theme.color.surface};
-=======
-  z-index: ${zIndex.zIndex300};
-  background-color: #fff;
->>>>>>> 5a0da560
   height: 66px;
   display: flex;
   justify-content: space-between;

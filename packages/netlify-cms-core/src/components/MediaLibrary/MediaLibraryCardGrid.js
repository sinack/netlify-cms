--- conflicted
+++ resolved
@@ -4,10 +4,7 @@
 import Waypoint from 'react-waypoint';
 import MediaLibraryCard from './MediaLibraryCard';
 import { Map } from 'immutable';
-<<<<<<< HEAD
 import { colors } from 'netlify-cms-ui-legacy';
-=======
-import { colors } from 'netlify-cms-ui-default';
 import { FixedSizeGrid as Grid } from 'react-window';
 import AutoSizer from 'react-virtualized-auto-sizer';
 
@@ -145,7 +142,6 @@
     </CardGridContainer>
   );
 };
->>>>>>> c9b82551
 
 const CardGridContainer = styled.div`
   overflow-y: auto;

import PropTypes from 'prop-types';
import React, { useState, useEffect } from 'react';
import ImmutablePropTypes from 'react-immutable-proptypes';
import styled from '@emotion/styled';
import { OrderedMap } from 'immutable';
import { translate } from 'react-polyglot';
import { connect } from 'react-redux';
import {
  Dropdown,
  DropdownItem,
  StyledDropdownButton,
  Loader,
  lengths,
  components,
  shadows,
} from 'netlify-cms-ui-legacy';
import { Button, Menu, MenuItem, useUIContext } from 'netlify-cms-ui-default';
import { createNewEntry } from 'Actions/collections';
import {
  loadUnpublishedEntries,
  updateUnpublishedEntryStatus,
  publishUnpublishedEntry,
  deleteUnpublishedEntry,
} from 'Actions/editorialWorkflow';
import { selectUnpublishedEntriesByStatus } from 'Reducers';
import { EDITORIAL_WORKFLOW, status } from 'Constants/publishModes';
import WorkflowList from './WorkflowList';
import { CollectionsAppBarActions } from '../Collection/Collection';

const WorkflowContainer = styled.div`
  padding: 1rem;
  height: 100%;
  display: flex;
  flex-direction: column;
`;

const WorkflowTop = styled.div`
  border-bottom: 1px solid ${({ theme }) => theme.color.border};
  margin: -1rem -1rem 0 -1rem;
  padding: 1rem;
`;

const WorkflowTopRow = styled.div`
  display: flex;
  align-items: flex-start;
`;

const WorkflowTopHeadingWrap = styled.div`
  flex: 1;
`;
const WorkflowTopHeading = styled.h1`
  ${components.cardTopHeading};
  line-height: 2rem;
  letter-spacing: -0.25px;
`;

const WorkflowTopDescription = styled.p`
  color: ${({ theme }) => theme.color.lowEmphasis};
  margin: 0.25rem 0 0 0;
  font-size: 0.875rem;
`;

const Workflow = ({
  loadUnpublishedEntries,
  isEditorialWorkflow,
  collections,
  isOpenAuthoring,
  isFetching,
  unpublishedEntries,
  updateUnpublishedEntryStatus,
  publishUnpublishedEntry,
  deleteUnpublishedEntry,
  t,
}) => {
  const [createMenuAnchorEl, setCreateMenuAnchorEl] = useState();
  const { setPageTitle, setBreadcrumbs, renderAppBarEnd } = useUIContext();

  useEffect(() => {
    setPageTitle(null);
    setBreadcrumbs([
      {
        label: 'My Website',
        onClick: () => {
          history.push('/');
        },
      },
      { label: 'Workflow' },
    ]);
    renderAppBarEnd(() => <CollectionsAppBarActions collections={collections} t={t} />);

    if (isEditorialWorkflow) {
      loadUnpublishedEntries(collections);
    }
  }, []);

  if (!isEditorialWorkflow) return null;
  if (isFetching) return <Loader active>{t('workflow.workflow.loading')}</Loader>;
  const reviewCount = unpublishedEntries.get('pending_review').size;
  const readyCount = unpublishedEntries.get('pending_publish').size;

  return (
    <WorkflowContainer>
      <WorkflowTop>
        <WorkflowTopRow>
          <WorkflowTopHeadingWrap>
            <WorkflowTopHeading>{t('workflow.workflow.workflowHeading')}</WorkflowTopHeading>
<<<<<<< HEAD
            <WorkflowTopDescription>
              {t('workflow.workflow.description', {
                smart_count: reviewCount,
                readyCount,
              })}
            </WorkflowTopDescription>
          </WorkflowTopHeadingWrap>
          <Button primary hasMenu onClick={e => setCreateMenuAnchorEl(e.currentTarget)}>
            {t('workflow.workflow.newPost')}
          </Button>
          <Menu
            open={!!createMenuAnchorEl}
            anchorEl={createMenuAnchorEl}
            onClose={() => setCreateMenuAnchorEl(null)}
          >
            {collections
              .filter(collection => collection.get('create'))
              .toList()
              .map(collection => (
                <MenuItem
                  key={collection.get('name')}
                  icon={collection.get('icon') || 'edit-3'}
                  onClick={() => {
                    setCreateMenuAnchorEl(null);
                    createNewEntry(collection.get('name'));
                  }}
                >
                  {collection.get('label')}
                </MenuItem>
              ))}
          </Menu>
        </WorkflowTopRow>
      </WorkflowTop>
      <WorkflowList
        entries={unpublishedEntries}
        handleChangeStatus={updateUnpublishedEntryStatus}
        handlePublish={publishUnpublishedEntry}
        handleDelete={deleteUnpublishedEntry}
        isOpenAuthoring={isOpenAuthoring}
      />
    </WorkflowContainer>
  );
};

Workflow.propTypes = {
  collections: ImmutablePropTypes.orderedMap,
  isEditorialWorkflow: PropTypes.bool.isRequired,
  isOpenAuthoring: PropTypes.bool,
  isFetching: PropTypes.bool,
  unpublishedEntries: ImmutablePropTypes.map,
  loadUnpublishedEntries: PropTypes.func.isRequired,
  updateUnpublishedEntryStatus: PropTypes.func.isRequired,
  publishUnpublishedEntry: PropTypes.func.isRequired,
  deleteUnpublishedEntry: PropTypes.func.isRequired,
  t: PropTypes.func.isRequired,
};
=======
            <Dropdown
              dropdownWidth="160px"
              dropdownPosition="left"
              dropdownTopOverlap="40px"
              renderButton={() => (
                <StyledDropdownButton>{t('workflow.workflow.newPost')}</StyledDropdownButton>
              )}
            >
              {collections
                .filter(collection => collection.get('create'))
                .toList()
                .map(collection => (
                  <DropdownItem
                    key={collection.get('name')}
                    label={collection.get('label')}
                    onClick={() => createNewEntry(collection.get('name'))}
                  />
                ))}
            </Dropdown>
          </WorkflowTopRow>
          <WorkflowTopDescription>
            {t('workflow.workflow.description', {
              smart_count: reviewCount,
              readyCount,
            })}
          </WorkflowTopDescription>
        </WorkflowTop>
        <WorkflowList
          entries={unpublishedEntries}
          handleChangeStatus={updateUnpublishedEntryStatus}
          handlePublish={publishUnpublishedEntry}
          handleDelete={deleteUnpublishedEntry}
          isOpenAuthoring={isOpenAuthoring}
          collections={collections}
        />
      </WorkflowContainer>
    );
  }
}
>>>>>>> 72db8c54

function mapStateToProps(state) {
  const { collections, config, globalUI } = state;
  const isEditorialWorkflow = config.get('publish_mode') === EDITORIAL_WORKFLOW;
  const isOpenAuthoring = globalUI.get('useOpenAuthoring', false);
  const returnObj = { collections, isEditorialWorkflow, isOpenAuthoring };

  if (isEditorialWorkflow) {
    returnObj.isFetching = state.editorialWorkflow.getIn(['pages', 'isFetching'], false);

    /*
     * Generates an ordered Map of the available status as keys.
     * Each key containing a Sequence of available unpubhlished entries
     * Eg.: OrderedMap{'draft':Seq(), 'pending_review':Seq(), 'pending_publish':Seq()}
     */
    returnObj.unpublishedEntries = status.reduce((acc, currStatus) => {
      const entries = selectUnpublishedEntriesByStatus(state, currStatus);
      return acc.set(currStatus, entries);
    }, OrderedMap());
  }
  return returnObj;
}

export default connect(mapStateToProps, {
  loadUnpublishedEntries,
  updateUnpublishedEntryStatus,
  publishUnpublishedEntry,
  deleteUnpublishedEntry,
})(translate()(Workflow));<|MERGE_RESOLUTION|>--- conflicted
+++ resolved
@@ -5,15 +5,7 @@
 import { OrderedMap } from 'immutable';
 import { translate } from 'react-polyglot';
 import { connect } from 'react-redux';
-import {
-  Dropdown,
-  DropdownItem,
-  StyledDropdownButton,
-  Loader,
-  lengths,
-  components,
-  shadows,
-} from 'netlify-cms-ui-legacy';
+import { Loader, components } from 'netlify-cms-ui-legacy';
 import { Button, Menu, MenuItem, useUIContext } from 'netlify-cms-ui-default';
 import { createNewEntry } from 'Actions/collections';
 import {
@@ -104,7 +96,6 @@
         <WorkflowTopRow>
           <WorkflowTopHeadingWrap>
             <WorkflowTopHeading>{t('workflow.workflow.workflowHeading')}</WorkflowTopHeading>
-<<<<<<< HEAD
             <WorkflowTopDescription>
               {t('workflow.workflow.description', {
                 smart_count: reviewCount,
@@ -144,6 +135,7 @@
         handlePublish={publishUnpublishedEntry}
         handleDelete={deleteUnpublishedEntry}
         isOpenAuthoring={isOpenAuthoring}
+        collection={collections}
       />
     </WorkflowContainer>
   );
@@ -161,47 +153,6 @@
   deleteUnpublishedEntry: PropTypes.func.isRequired,
   t: PropTypes.func.isRequired,
 };
-=======
-            <Dropdown
-              dropdownWidth="160px"
-              dropdownPosition="left"
-              dropdownTopOverlap="40px"
-              renderButton={() => (
-                <StyledDropdownButton>{t('workflow.workflow.newPost')}</StyledDropdownButton>
-              )}
-            >
-              {collections
-                .filter(collection => collection.get('create'))
-                .toList()
-                .map(collection => (
-                  <DropdownItem
-                    key={collection.get('name')}
-                    label={collection.get('label')}
-                    onClick={() => createNewEntry(collection.get('name'))}
-                  />
-                ))}
-            </Dropdown>
-          </WorkflowTopRow>
-          <WorkflowTopDescription>
-            {t('workflow.workflow.description', {
-              smart_count: reviewCount,
-              readyCount,
-            })}
-          </WorkflowTopDescription>
-        </WorkflowTop>
-        <WorkflowList
-          entries={unpublishedEntries}
-          handleChangeStatus={updateUnpublishedEntryStatus}
-          handlePublish={publishUnpublishedEntry}
-          handleDelete={deleteUnpublishedEntry}
-          isOpenAuthoring={isOpenAuthoring}
-          collections={collections}
-        />
-      </WorkflowContainer>
-    );
-  }
-}
->>>>>>> 72db8c54
 
 function mapStateToProps(state) {
   const { collections, config, globalUI } = state;

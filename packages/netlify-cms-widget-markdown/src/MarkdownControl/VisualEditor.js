--- conflicted
+++ resolved
@@ -7,11 +7,7 @@
 import { get, isEmpty, debounce } from 'lodash';
 import { Value, Document, Block, Text } from 'slate';
 import { Editor as Slate } from 'slate-react';
-<<<<<<< HEAD
-import { lengths, fonts } from 'netlify-cms-ui-legacy';
-=======
-import { lengths, fonts, zIndex } from 'netlify-cms-ui-default';
->>>>>>> 99071c14
+import { lengths, fonts, zIndex } from 'netlify-cms-ui-legacy';
 import { editorStyleVars, EditorControlBar } from '../styles';
 import { slateToMarkdown, markdownToSlate } from '../serializers';
 import Toolbar from '../MarkdownControl/Toolbar';
